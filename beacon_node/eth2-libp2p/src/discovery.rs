use crate::metrics;
<<<<<<< HEAD
use crate::{types::error, NetworkConfig};
=======
use crate::{error, NetworkConfig, NetworkGlobals};
>>>>>>> bcb6c751
/// This manages the discovery and management of peers.
///
/// Currently using discv5 for peer discovery.
///
use futures::prelude::*;
use libp2p::core::{identity::Keypair, ConnectedPoint, Multiaddr, PeerId};
use libp2p::discv5::{Discv5, Discv5Event};
use libp2p::enr::{Enr, EnrBuilder, NodeId};
use libp2p::multiaddr::Protocol;
use libp2p::swarm::{NetworkBehaviour, NetworkBehaviourAction, PollParameters, ProtocolsHandler};
use slog::{debug, info, warn};
use std::collections::HashSet;
use std::fs::File;
use std::io::prelude::*;
use std::path::Path;
use std::str::FromStr;
use std::sync::{atomic::Ordering, Arc};
use std::time::{Duration, Instant};
use tokio::io::{AsyncRead, AsyncWrite};
use tokio::timer::Delay;

/// Maximum seconds before searching for extra peers.
const MAX_TIME_BETWEEN_PEER_SEARCHES: u64 = 120;
/// Initial delay between peer searches.
const INITIAL_SEARCH_DELAY: u64 = 5;
/// Local ENR storage filename.
const ENR_FILENAME: &str = "enr.dat";

/// Lighthouse discovery behaviour. This provides peer management and discovery using the Discv5
/// libp2p protocol.
pub struct Discovery<TSubstream> {
    /// The currently banned peers.
    banned_peers: HashSet<PeerId>,

    /// The target number of connected peers on the libp2p interface.
    max_peers: usize,

    /// The directory where the ENR is stored.
    enr_dir: String,

    /// The delay between peer discovery searches.
    peer_discovery_delay: Delay,

    /// Tracks the last discovery delay. The delay is doubled each round until the max
    /// time is reached.
    past_discovery_delay: u64,

    /// The TCP port for libp2p. Used to convert an updated IP address to a multiaddr. Note: This
    /// assumes that the external TCP port is the same as the internal TCP port if behind a NAT.
    //TODO: Improve NAT handling limit the above restriction
    tcp_port: u16,

    /// The discovery behaviour used to discover new peers.
    discovery: Discv5<TSubstream>,

    /// A collection of network constants that can be read from other threads.
    network_globals: Arc<NetworkGlobals>,

    /// Logger for the discovery behaviour.
    log: slog::Logger,
}

impl<TSubstream> Discovery<TSubstream> {
    pub fn new(
        local_key: &Keypair,
        config: &NetworkConfig,
        network_globals: Arc<NetworkGlobals>,
        log: &slog::Logger,
    ) -> error::Result<Self> {
        let log = log.clone();

        // checks if current ENR matches that found on disk
        let local_enr = load_enr(local_key, config, &log)?;

        *network_globals.local_enr.write() = Some(local_enr.clone());

        let enr_dir = match config.network_dir.to_str() {
            Some(path) => String::from(path),
            None => String::from(""),
        };

        info!(log, "ENR Initialised"; "enr" => local_enr.to_base64(), "seq" => local_enr.seq(), "id"=> format!("{}",local_enr.node_id()), "ip" => format!("{:?}", local_enr.ip()), "udp"=> local_enr.udp().unwrap_or_else(|| 0), "tcp" => local_enr.tcp().unwrap_or_else(|| 0));

        // the last parameter enables IP limiting. 2 Nodes on the same /24 subnet per bucket and 10
        // nodes on the same /24 subnet per table.
        // TODO: IP filtering is currently disabled for the DHT. Enable for production
        let mut discovery = Discv5::new(local_enr, local_key.clone(), config.listen_address, false)
            .map_err(|e| format!("Discv5 service failed. Error: {:?}", e))?;

        // Add bootnodes to routing table
        for bootnode_enr in config.boot_nodes.clone() {
            debug!(
                log,
                "Adding node to routing table";
                "node_id" => format!("{}",
                bootnode_enr.node_id())
            );
            discovery.add_enr(bootnode_enr);
        }

        Ok(Self {
            banned_peers: HashSet::new(),
            max_peers: config.max_peers,
            peer_discovery_delay: Delay::new(Instant::now()),
            past_discovery_delay: INITIAL_SEARCH_DELAY,
            tcp_port: config.libp2p_port,
            discovery,
            network_globals,
            log,
            enr_dir,
        })
    }

    /// Return the nodes local ENR.
    pub fn local_enr(&self) -> &Enr {
        self.discovery.local_enr()
    }

    /// Manually search for peers. This restarts the discovery round, sparking multiple rapid
    /// queries.
    pub fn discover_peers(&mut self) {
        self.past_discovery_delay = INITIAL_SEARCH_DELAY;
        self.find_peers();
    }

    /// Add an ENR to the routing table of the discovery mechanism.
    pub fn add_enr(&mut self, enr: Enr) {
        self.discovery.add_enr(enr);
    }

    /// The current number of connected libp2p peers.
    pub fn connected_peers(&self) -> usize {
        self.network_globals.connected_peers.load(Ordering::Relaxed)
    }

    /// The current number of connected libp2p peers.
    pub fn connected_peer_set(&self) -> Vec<PeerId> {
        self.network_globals
            .connected_peer_set
            .read()
            .iter()
            .cloned()
            .collect::<Vec<_>>()
    }

    /// The peer has been banned. Add this peer to the banned list to prevent any future
    /// re-connections.
    // TODO: Remove the peer from the DHT if present
    pub fn peer_banned(&mut self, peer_id: PeerId) {
        self.banned_peers.insert(peer_id);
    }

    pub fn peer_unbanned(&mut self, peer_id: &PeerId) {
        self.banned_peers.remove(peer_id);
    }

    /// Returns an iterator over all enr entries in the DHT.
    pub fn enr_entries(&mut self) -> impl Iterator<Item = &Enr> {
        self.discovery.enr_entries()
    }

    /// Search for new peers using the underlying discovery mechanism.
    fn find_peers(&mut self) {
        // pick a random NodeId
        let random_node = NodeId::random();
        debug!(self.log, "Searching for peers");
        self.discovery.find_node(random_node);
    }
}

// Redirect all behaviour events to underlying discovery behaviour.
impl<TSubstream> NetworkBehaviour for Discovery<TSubstream>
where
    TSubstream: AsyncRead + AsyncWrite,
{
    type ProtocolsHandler = <Discv5<TSubstream> as NetworkBehaviour>::ProtocolsHandler;
    type OutEvent = <Discv5<TSubstream> as NetworkBehaviour>::OutEvent;

    fn new_handler(&mut self) -> Self::ProtocolsHandler {
        NetworkBehaviour::new_handler(&mut self.discovery)
    }

    fn addresses_of_peer(&mut self, peer_id: &PeerId) -> Vec<Multiaddr> {
        // Let discovery track possible known peers.
        self.discovery.addresses_of_peer(peer_id)
    }

    fn inject_connected(&mut self, peer_id: PeerId, _endpoint: ConnectedPoint) {
        self.network_globals
            .connected_peer_set
            .write()
            .insert(peer_id);
        self.network_globals.connected_peers.store(
            self.network_globals.connected_peer_set.read().len(),
            Ordering::Relaxed,
        );
        // TODO: Drop peers if over max_peer limit

        metrics::inc_counter(&metrics::PEER_CONNECT_EVENT_COUNT);
        metrics::set_gauge(&metrics::PEERS_CONNECTED, self.connected_peers() as i64);
    }

    fn inject_disconnected(&mut self, peer_id: &PeerId, _endpoint: ConnectedPoint) {
        self.network_globals
            .connected_peer_set
            .write()
            .remove(peer_id);
        self.network_globals.connected_peers.store(
            self.network_globals.connected_peer_set.read().len(),
            Ordering::Relaxed,
        );

        metrics::inc_counter(&metrics::PEER_DISCONNECT_EVENT_COUNT);
        metrics::set_gauge(&metrics::PEERS_CONNECTED, self.connected_peers() as i64);
    }

    fn inject_replaced(
        &mut self,
        _peer_id: PeerId,
        _closed: ConnectedPoint,
        _opened: ConnectedPoint,
    ) {
        // discv5 doesn't implement
    }

    fn inject_node_event(
        &mut self,
        _peer_id: PeerId,
        _event: <Self::ProtocolsHandler as ProtocolsHandler>::OutEvent,
    ) {
        // discv5 doesn't implement
    }

    fn poll(
        &mut self,
        params: &mut impl PollParameters,
    ) -> Async<
        NetworkBehaviourAction<
            <Self::ProtocolsHandler as ProtocolsHandler>::InEvent,
            Self::OutEvent,
        >,
    > {
        // search for peers if it is time
        loop {
            match self.peer_discovery_delay.poll() {
                Ok(Async::Ready(_)) => {
                    if self.network_globals.connected_peers.load(Ordering::Relaxed) < self.max_peers
                    {
                        self.find_peers();
                    }
                    // Set to maximum, and update to earlier, once we get our results back.
                    self.peer_discovery_delay.reset(
                        Instant::now() + Duration::from_secs(MAX_TIME_BETWEEN_PEER_SEARCHES),
                    );
                }
                Ok(Async::NotReady) => break,
                Err(e) => {
                    warn!(self.log, "Discovery peer search failed"; "error" => format!("{:?}", e));
                }
            }
        }

        // Poll discovery
        loop {
            match self.discovery.poll(params) {
                Async::Ready(NetworkBehaviourAction::GenerateEvent(event)) => {
                    match event {
                        Discv5Event::Discovered(_enr) => {
                            // not concerned about FINDNODE results, rather the result of an entire
                            // query.
                        }
                        Discv5Event::SocketUpdated(socket) => {
                            info!(self.log, "Address updated"; "ip" => format!("{}",socket.ip()), "udp_port" => format!("{}", socket.port()));
                            metrics::inc_counter(&metrics::ADDRESS_UPDATE_COUNT);
                            let mut address = Multiaddr::from(socket.ip());
                            address.push(Protocol::Tcp(self.tcp_port));
                            let enr = self.discovery.local_enr();
                            save_enr_to_disc(Path::new(&self.enr_dir), enr, &self.log);

                            return Async::Ready(NetworkBehaviourAction::ReportObservedAddr {
                                address,
                            });
                        }
                        Discv5Event::FindNodeResult { closer_peers, .. } => {
                            debug!(self.log, "Discovery query completed"; "peers_found" => closer_peers.len());
                            // update the time to the next query
                            if self.past_discovery_delay < MAX_TIME_BETWEEN_PEER_SEARCHES {
                                self.past_discovery_delay *= 2;
                            }
                            let delay = std::cmp::max(
                                self.past_discovery_delay,
                                MAX_TIME_BETWEEN_PEER_SEARCHES,
                            );
                            self.peer_discovery_delay
                                .reset(Instant::now() + Duration::from_secs(delay));

                            if closer_peers.is_empty() {
                                debug!(self.log, "Discovery random query found no peers");
                            }
                            for peer_id in closer_peers {
                                // if we need more peers, attempt a connection

                                if self.network_globals.connected_peers.load(Ordering::Relaxed)
                                    < self.max_peers
                                    && self
                                        .network_globals
                                        .connected_peer_set
                                        .read()
                                        .get(&peer_id)
                                        .is_none()
                                    && !self.banned_peers.contains(&peer_id)
                                {
                                    debug!(self.log, "Peer discovered"; "peer_id"=> format!("{:?}", peer_id));
                                    return Async::Ready(NetworkBehaviourAction::DialPeer {
                                        peer_id,
                                    });
                                }
                            }
                        }
                        _ => {}
                    }
                }
                // discv5 does not output any other NetworkBehaviourAction
                Async::Ready(_) => {}
                Async::NotReady => break,
            }
        }
        Async::NotReady
    }
}

/// Loads an ENR from file if it exists and matches the current NodeId and sequence number. If none
/// exists, generates a new one.
///
/// If an ENR exists, with the same NodeId and IP address, we use the disk-generated one as its
/// ENR sequence will be equal or higher than a newly generated one.
fn load_enr(
    local_key: &Keypair,
    config: &NetworkConfig,
    log: &slog::Logger,
) -> Result<Enr, String> {
    // Build the local ENR.
    // Note: Discovery should update the ENR record's IP to the external IP as seen by the
    // majority of our peers.
    let mut local_enr = EnrBuilder::new("v4")
        .ip(config
            .discovery_address
            .unwrap_or_else(|| "127.0.0.1".parse().expect("valid ip")))
        .tcp(config.libp2p_port)
        .udp(config.discovery_port)
        .build(&local_key)
        .map_err(|e| format!("Could not build Local ENR: {:?}", e))?;

    let enr_f = config.network_dir.join(ENR_FILENAME);
    if let Ok(mut enr_file) = File::open(enr_f.clone()) {
        let mut enr_string = String::new();
        match enr_file.read_to_string(&mut enr_string) {
            Err(_) => debug!(log, "Could not read ENR from file"),
            Ok(_) => {
                match Enr::from_str(&enr_string) {
                    Ok(enr) => {
                        if enr.node_id() == local_enr.node_id() {
                            if (config.discovery_address.is_none()
                                || enr.ip().map(Into::into) == config.discovery_address)
                                && enr.tcp() == Some(config.libp2p_port)
                                && enr.udp() == Some(config.discovery_port)
                            {
                                debug!(log, "ENR loaded from file"; "file" => format!("{:?}", enr_f));
                                // the stored ENR has the same configuration, use it
                                return Ok(enr);
                            }

                            // same node id, different configuration - update the sequence number
                            let new_seq_no = enr.seq().checked_add(1).ok_or_else(|| "ENR sequence number on file is too large. Remove it to generate a new NodeId")?;
                            local_enr.set_seq(new_seq_no, local_key).map_err(|e| {
                                format!("Could not update ENR sequence number: {:?}", e)
                            })?;
                            debug!(log, "ENR sequence number increased"; "seq" =>  new_seq_no);
                        }
                    }
                    Err(e) => {
                        warn!(log, "ENR from file could not be decoded"; "error" => format!("{:?}", e));
                    }
                }
            }
        }
    }

    save_enr_to_disc(&config.network_dir, &local_enr, log);

    Ok(local_enr)
}

fn save_enr_to_disc(dir: &Path, enr: &Enr, log: &slog::Logger) {
    let _ = std::fs::create_dir_all(dir);
    match File::create(dir.join(Path::new(ENR_FILENAME)))
        .and_then(|mut f| f.write_all(&enr.to_base64().as_bytes()))
    {
        Ok(_) => {
            debug!(log, "ENR written to disk");
        }
        Err(e) => {
            warn!(
                log,
                "Could not write ENR to file"; "file" => format!("{:?}{:?}",dir, ENR_FILENAME),  "error" => format!("{}", e)
            );
        }
    }
}<|MERGE_RESOLUTION|>--- conflicted
+++ resolved
@@ -1,9 +1,5 @@
 use crate::metrics;
-<<<<<<< HEAD
-use crate::{types::error, NetworkConfig};
-=======
 use crate::{error, NetworkConfig, NetworkGlobals};
->>>>>>> bcb6c751
 /// This manages the discovery and management of peers.
 ///
 /// Currently using discv5 for peer discovery.
