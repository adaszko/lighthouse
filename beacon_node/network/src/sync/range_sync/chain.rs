--- conflicted
+++ resolved
@@ -146,20 +146,11 @@
     ) -> Option<()> {
         if let Some(block) = beacon_block {
             // This is not a stream termination, simply add the block to the request
-<<<<<<< HEAD
-            self.pending_batches.add_block(&request_id, block.clone())
-        } else {
-            // A stream termination has been sent. This batch has ended. Process a completed batch.
-            let batch = self.pending_batches.remove(&request_id)?;
-            Some(self.handle_completed_batch(network, batch))
-=======
-            self.pending_batches.add_block(request_id, block.clone())?;
-            Some(ProcessingResult::KeepChain)
+            self.pending_batches.add_block(request_id, block.clone())
         } else {
             // A stream termination has been sent. This batch has ended. Process a completed batch.
             let batch = self.pending_batches.remove(request_id)?;
-            Some(self.process_completed_batch(chain.clone(), network, batch, log))
->>>>>>> 7396cd2c
+            Some(self.handle_completed_batch(network, batch))
         }
     }
 
@@ -404,37 +395,7 @@
     /// Sends a STATUS message to all peers in the peer pool.
     pub fn status_peers(&self, network: &mut SyncNetworkContext) {
         for peer_id in self.peer_pool.iter() {
-<<<<<<< HEAD
             network.status_peer(self.chain.clone(), peer_id.clone());
-=======
-            network.status_peer(chain.clone(), peer_id.clone());
-        }
-    }
-
-    /// Requests the next required batch from a peer. Returns true, if there was a peer available
-    /// to send a request and there are batches to request, false otherwise.
-    fn send_range_request(&mut self, network: &mut SyncNetworkContext, log: &slog::Logger) -> bool {
-        // find the next pending batch and request it from the peer
-        if let Some(peer_id) = self.get_next_peer() {
-            if let Some(batch) = self.get_next_batch(peer_id) {
-                debug!(log, "Requesting batch"; "start_slot" => batch.start_slot, "end_slot" => batch.end_slot, "id" => batch.id, "peer" => format!("{:?}", batch.current_peer), "head_root"=> format!("{}", batch.head_root));
-                // send the batch
-                self.send_batch(network, batch);
-                return true;
-            }
-        }
-        false
-    }
-
-    /// Returns a peer if there exists a peer which does not currently have a pending request.
-    ///
-    /// This is used to create the next request.
-    fn get_next_peer(&self) -> Option<PeerId> {
-        for peer in self.peer_pool.iter() {
-            if self.pending_batches.peer_is_idle(peer) {
-                return Some(peer.clone());
-            }
->>>>>>> 7396cd2c
         }
     }
 
@@ -448,18 +409,10 @@
         &mut self,
         network: &mut SyncNetworkContext,
         peer_id: &PeerId,
-<<<<<<< HEAD
-        request_id: &RequestId,
-    ) -> Option<ProcessingResult> {
-        if let Some(batch) = self.pending_batches.remove(&request_id) {
-            warn!(self.log, "Batch failed. RPC Error"; "id" => *batch.id, "retries" => batch.retries, "peer" => format!("{:?}", peer_id));
-=======
         request_id: RequestId,
-        log: &slog::Logger,
     ) -> Option<ProcessingResult> {
         if let Some(batch) = self.pending_batches.remove(request_id) {
-            warn!(log, "Batch failed. RPC Error"; "id" => batch.id, "retries" => batch.retries, "peer" => format!("{:?}", peer_id));
->>>>>>> 7396cd2c
+            warn!(self.log, "Batch failed. RPC Error"; "id" => *batch.id, "retries" => batch.retries, "peer" => format!("{:?}", peer_id));
 
             Some(self.failed_batch(network, batch))
         } else {
