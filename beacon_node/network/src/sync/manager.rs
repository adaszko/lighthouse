--- conflicted
+++ resolved
@@ -35,13 +35,8 @@
 
 use super::block_processor::{spawn_block_processor, BatchProcessResult, ProcessId};
 use super::network_context::SyncNetworkContext;
-<<<<<<< HEAD
-use super::range_sync::{Batch, BatchProcessResult, RangeSync};
+use super::range_sync::{BatchId, RangeSync};
 use crate::router::processor::PeerSyncInfo;
-=======
-use super::range_sync::{BatchId, RangeSync};
-use crate::message_processor::PeerSyncInfo;
->>>>>>> 869b0621
 use crate::service::NetworkMessage;
 use beacon_chain::{BeaconChain, BeaconChainTypes, BlockProcessingOutcome};
 use eth2_libp2p::rpc::methods::*;
@@ -653,67 +648,6 @@
                 // chain doesn't exist, drop the parent queue and return
                 return;
             }
-<<<<<<< HEAD
-
-            //TODO: Shift this to a block processing thread
-
-            // the last received block has been successfully processed, process all other blocks in the
-            // chain
-            while let Some(block) = parent_request.downloaded_blocks.pop() {
-                // check if the chain exists
-                if let Some(chain) = self.chain.upgrade() {
-                    match BlockProcessingOutcome::shim(chain.process_block(block)) {
-                        Ok(BlockProcessingOutcome::Processed { .. })
-                        | Ok(BlockProcessingOutcome::BlockIsAlreadyKnown { .. }) => {} // continue to the next block
-
-                        // all else is considered a failure
-                        Ok(outcome) => {
-                            // the previous blocks have failed, notify the user the chain lookup has
-                            // failed and drop the parent queue
-                            debug!(
-                                self.log, "Invalid parent chain. Past blocks failure";
-                                "outcome" => format!("{:?}", outcome),
-                                "peer" => format!("{:?}", parent_request.last_submitted_peer),
-                            );
-                            self.network
-                                .downvote_peer(parent_request.last_submitted_peer.clone());
-                            break;
-                        }
-                        Err(e) => {
-                            warn!(
-                                self.log, "Parent chain processing error.";
-                                "error" => format!("{:?}", e)
-                            );
-                            self.network
-                                .downvote_peer(parent_request.last_submitted_peer.clone());
-                            break;
-                        }
-                    }
-                } else {
-                    // chain doesn't exist, end the processing
-                    break;
-                }
-            }
-
-            // at least one block has been processed, run fork-choice
-            if let Some(chain) = self.chain.upgrade() {
-                match chain.fork_choice() {
-                    Ok(()) => trace!(
-                        self.log,
-                        "Fork choice success";
-                        "block_imports" => total_blocks_to_process - parent_request.downloaded_blocks.len(),
-                        "location" => "parent request"
-                    ),
-                    Err(e) => error!(
-                        self.log,
-                        "Fork choice failed";
-                        "error" => format!("{:?}", e),
-                        "location" => "parent request"
-                    ),
-                };
-            }
-=======
->>>>>>> 869b0621
         }
     }
 
