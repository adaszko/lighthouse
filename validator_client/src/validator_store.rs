--- conflicted
+++ resolved
@@ -12,13 +12,8 @@
 use std::sync::Arc;
 use tempdir::TempDir;
 use types::{
-<<<<<<< HEAD
-    Attestation, BeaconBlock, ChainSpec, Domain, Epoch, EthSpec, Fork, PublicKey, SelectionProof,
-    Signature, SignedAggregateAndProof, SignedBeaconBlock, SignedRoot, Slot,
-=======
     Attestation, BeaconBlock, ChainSpec, Domain, Epoch, EthSpec, Fork, Hash256, PublicKey,
-    Signature, SignedBeaconBlock, SignedRoot,
->>>>>>> 869b0621
+    SelectionProof, Signature, SignedAggregateAndProof, SignedBeaconBlock, SignedRoot, Slot,
 };
 
 #[derive(Clone)]
@@ -238,6 +233,7 @@
             aggregate,
             &voting_keypair.sk,
             &self.fork()?,
+            self.genesis_validators_root,
             &self.spec,
         ))
     }
@@ -256,6 +252,7 @@
             slot,
             &voting_keypair.sk,
             &self.fork()?,
+            self.genesis_validators_root,
             &self.spec,
         ))
     }
